--- conflicted
+++ resolved
@@ -12,7 +12,6 @@
 // See the License for the specific language governing permissions and
 // limitations under the License.
 
-#include "tensorstore/internal/ascii_utils.h"
 #include "tensorstore/internal/path.h"
 
 #include <initializer_list>
@@ -20,11 +19,6 @@
 #include <string_view>
 
 #include "absl/strings/str_cat.h"
-
-using ::tensorstore::internal::AsciiSet;
-using ::tensorstore::internal::HexDigitToInt;
-using ::tensorstore::internal::IntToHexDigit;
-
 
 namespace {
 
@@ -101,96 +95,5 @@
   }
 }
 
-<<<<<<< HEAD
-namespace {
-
-constexpr AsciiSet kUriUnreservedChars{
-    "abcdefghijklmnopqrstuvwxyz"
-    "ABCDEFGHIJKLMNOPQRSTUVWXYZ"
-    "0123456789"
-    "-_.!~*'()"};
-
-constexpr AsciiSet kUriPathUnreservedChars{
-    "abcdefghijklmnopqrstuvwxyz"
-    "ABCDEFGHIJKLMNOPQRSTUVWXYZ"
-    "0123456789"
-    "-_.!~*'():@&=+$,;/"};
-
-}  // namespace
-
-void PercentDecode(std::string_view src, std::string& dest) {
-  dest.clear();
-  dest.reserve(src.size());
-  for (size_t i = 0; i < src.size();) {
-    char c = src[i];
-    char x, y;
-    if (c != '%' || i + 2 >= src.size() ||
-        !absl::ascii_isxdigit((x = src[i + 1])) ||
-        !absl::ascii_isxdigit((y = src[i + 2]))) {
-      dest += c;
-      ++i;
-      continue;
-    }
-    dest += static_cast<char>(HexDigitToInt(x) * 16 + HexDigitToInt(y));
-    i += 3;
-  }
-}
-
-std::string PercentDecode(std::string_view src) {
-  std::string dest;
-  PercentDecode(src, dest);
-  return dest;
-}
-
-void PercentEncodeUriPath(std::string_view src, std::string& dest) {
-  return PercentEncodeReserved(src, dest, kUriPathUnreservedChars);
-}
-
-std::string PercentEncodeUriPath(std::string_view src) {
-  std::string dest;
-  PercentEncodeUriPath(src, dest);
-  return dest;
-}
-
-void PercentEncodeUriComponent(std::string_view src, std::string& dest) {
-  return PercentEncodeReserved(src, dest, kUriUnreservedChars);
-}
-
-std::string PercentEncodeUriComponent(std::string_view src) {
-  std::string dest;
-  PercentEncodeUriComponent(src, dest);
-  return dest;
-}
-
-ParsedGenericUri ParseGenericUri(std::string_view uri) {
-  static constexpr std::string_view kSchemeSep("://");
-  ParsedGenericUri result;
-  const size_t scheme_start = uri.find(kSchemeSep);
-  std::string_view uri_suffix;
-  if (scheme_start == std::string_view::npos) {
-    // No scheme
-    uri_suffix = uri;
-  } else {
-    result.scheme = uri.substr(0, scheme_start);
-    uri_suffix = uri.substr(scheme_start + kSchemeSep.size());
-  }
-  const size_t fragment_start = uri_suffix.find('#');
-  const size_t query_start = uri_suffix.substr(0, fragment_start).find('?');
-  const size_t path_end = std::min(query_start, fragment_start);
-  // Note: Since substr clips out-of-range count, this works even if
-  // `path_end == npos`.
-  result.authority_and_path = uri_suffix.substr(0, path_end);
-  if (query_start != std::string_view::npos) {
-    result.query =
-        uri_suffix.substr(query_start + 1, fragment_start - query_start - 1);
-  }
-  if (fragment_start != std::string_view::npos) {
-    result.fragment = uri_suffix.substr(fragment_start + 1);
-  }
-  return result;
-}
-
-=======
->>>>>>> 04555b27
 }  // namespace internal
 }  // namespace tensorstore