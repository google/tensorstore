# Copyright 2023 The TensorStore Authors
#
# Licensed under the Apache License, Version 2.0 (the "License");
# you may not use this file except in compliance with the License.
# You may obtain a copy of the License at
#
#      http://www.apache.org/licenses/LICENSE-2.0
#
# Unless required by applicable law or agreed to in writing, software
# distributed under the License is distributed on an "AS IS" BASIS,
# WITHOUT WARRANTIES OR CONDITIONS OF ANY KIND, either express or implied.
# See the License for the specific language governing permissions and
# limitations under the License.

load(
    "//third_party:repo.bzl",
    "third_party_http_archive",
)
load("@bazel_tools//tools/build_defs/repo:utils.bzl", "maybe")

def repo():
    maybe(
        third_party_http_archive,
        name = "com_google_googleapis",
        strip_prefix = "googleapis-61220850831d674c6a025e5e315f18f0922a352e",
        urls = [
            "https://storage.googleapis.com/tensorstore-bazel-mirror/github.com/googleapis/googleapis/archive/61220850831d674c6a025e5e315f18f0922a352e.tar.gz",  # master(2023-02-28)
        ],
        sha256 = "870ae54700826bb9d7ef4a5c6696dc0feb032f7a50842961ed77ff5034d0d2b2",
        repo_mapping = {
            "@com_google_googleapis_imports": "@local_proto_mirror",
        },
        cmake_name = "Googleapis",
        bazel_to_cmake = {
            "args": [
                "--exclude-target=//:build_gen",
<<<<<<< HEAD
                "--target=//google/storage/v2:storage_cc_grpc",
                "--target=//google/storage/v2:storage_cc_proto",
                "--target=//google/storage/v2:storage_proto",
=======
                "--target=//google/api:all",
                "--target=//google/api/expr/v1alpha1:all",
                "--target=//google/rpc:all",
                "--target=//google/storage/v2:all",
>>>>>>> d419261e
            ],
            "exclude": GOOGLEAPIS_EXCLUDES,
        },
    )

# Above, we set --target to the storage targets, then add excludes for all paths which
# storage does not depend on by checking with a bazel dependency query:
# ./bazelisk.py  query -k 'deps(tensorstore/kvstore/gcs:gcs_testbench)' --output=label -k | grep googleapis
#
GOOGLEAPIS_EXCLUDES = [
    "google/firebase/**",
    "google/devtools/**",
    "google/apps/**",
    "google/dataflow/**",
    "google/geo/**",
    "google/logging/**",
    "google/genomics/**",
    "google/analytics/**",
    "google/maps/**",
    "google/area120/**",
    "google/storagetransfer/**",
    "google/watcher/**",
    "google/example/**",
    "google/cloud/**",
    "google/monitoring/**",
    "google/container/**",
    "google/firestore/**",
    "google/privacy/**",
    "google/actions/**",
    "google/streetview/**",
    "google/identity/**",
    "google/pubsub/**",
    "google/assistant/**",
    "google/datastore/**",
    "google/appengine/**",
    "google/bytestream/**",
    "google/chromeos/**",
    "google/longrunning/**",
    "google/partner/**",
    "google/networking/**",
    "google/search/**",
    "google/ads/**",
    "google/spanner/**",
    "google/home/**",
    "google/bigtable/**",
    "google/chat/**",
    "grafeas/**",
]<|MERGE_RESOLUTION|>--- conflicted
+++ resolved
@@ -34,16 +34,10 @@
         bazel_to_cmake = {
             "args": [
                 "--exclude-target=//:build_gen",
-<<<<<<< HEAD
-                "--target=//google/storage/v2:storage_cc_grpc",
-                "--target=//google/storage/v2:storage_cc_proto",
-                "--target=//google/storage/v2:storage_proto",
-=======
                 "--target=//google/api:all",
                 "--target=//google/api/expr/v1alpha1:all",
                 "--target=//google/rpc:all",
                 "--target=//google/storage/v2:all",
->>>>>>> d419261e
             ],
             "exclude": GOOGLEAPIS_EXCLUDES,
         },
